import os
import logging as lg
import itertools as it
from collections import namedtuple
import time
import json

import numpy as np
import scipy as sp
import sympy
import skimage as ski
import cv2
import toml
import yaml
import asdf
from si_prefix import si_format as si

from .util import vshape, bilateral, median
from . import grid
from .decoder import decode  # todo: fast_decode i.e. fast_unwrap


class Fringes:
    """Phase shifting algorithms for encoding and decoding sinusoidal fringe patterns."""

    # value limits
    _Hmax = 101  # this is arbitrary
    _Dmax = 2  # max 2 dimensions
    _Kmax = 101  # this is arbitrary, but must be < 128 when deploying spatial or frequency multiplexing @ uint8
    _Nmax = 1001  # this is arbitrary; more is better but the improvement scales with sqrt(N); @FDM: > 2 * Dmax * Kmax + 1
    _Mmax = 101  # this is arbitrary; more is better but the improvement scales with sqrt(M)
    # _Pmax: int = 35651584  # ~8K i.e. max luma picture size of h264, h265, h266 video codecs as of 2022; todo: update
    _Pmax = 2 ** 30  # 2^30 = 1,073,741,824 i.e. default size   limit of imread() in OpenCV
    _Xmax = 2 ** 20  # 2^20 = 1,048,576     i.e. default width  limit of imread() in OpenCV
    _Ymax = 2 ** 20  # 2^20 = 1,048,576     i.e. default height limit of imread() in OpenCV
    _Lmax = 2 ** 20  # 2^20 = 1,048,576     i.e. default height limit of imread() in OpenCV
    _Tmax = _Hmax * _Dmax * _Kmax * _Nmax
    _alphamax = 2
    _gammamax = 3  # most screens have a gamma of ~2.2

    # allowed values; take care to only use immutable types!
    _grids = ("image", "Cartesian", "polar", "log-polar")
    _modes = ("fast", "precise", "robust")
    _hues = (
        np.array([[255, 255, 255]]),  # white
        np.array([[255, 0, 0],  # red
                  [0, 0, 255]]),  # blue
        np.array([[255, 0, 0],  # red
                  [0, 255, 0],  # green
                  [0, 0, 255]])  # blue
    )
    _dtypes = (
        "bool",
        "uint8",
        "uint16",
        # 'uint32',  # integer overflow in pyqtgraph -> replace line 528 of ImageItem.py with:
        # 'uint64',  # bins = self._xp.arange(mn, mx + 1.01 * step, step, dtype="uint64")
        # "float16",  # numba doesn't handle float16, also most algorithms convert float16 to float32 anyway
        "float32",
        "float64",
    )
    _loader = {
        ".json": json.load,
        ".yaml": yaml.safe_load,
        ".toml": toml.load,
        ".asdf": asdf.open,
    }

    # default values are defined here; take care to only use immutable types!
    def __init__(self,
                 Y: int = 1200,
                 X: int = 1920,
                 H: int = 1,  # H is inferred from h
                 M: float = 1.,  # M is inferred from h
                 D: int = 2,
                 K: int = 3,
                 T: int = 24,
                 N: tuple | np.ndarray = np.array([[4, 4, 4], [4, 4, 4]], int),
                 l: tuple | np.ndarray = 1920 / np.array([[13, 7, 89], [13, 7, 89]], float),
                 v: tuple | np.ndarray = np.array([[13, 7, 89], [13, 7, 89]], float),
                 f: tuple | np.ndarray = np.array([[1, 1, 1], [1, 1, 1]], float),
                 h: tuple | np.ndarray = _hues[0],  # np.array([[255, 255, 255]], int)
                 o: float = np.pi,
                 gamma: float = 1.,
                 A: float = 255 / 2,  # Imax / 2 @ uint8
                 B: float = 255 / 2,  # Imax / 2 @ uint8
                 V: float = 1.,  # V is inferred from A and B
                 alpha: float = 1.,
                 dtype: str | np.dtype = "uint8",
                 grid: str = "image",
                 angle: float = 0.,
                 axis: int = 0,
                 TDM: bool = True,
                 SDM: bool = False,
                 WDM: bool = False,
                 FDM: bool = False,
                 static: bool = False,
                 lmin: float = 8.,
                 reverse: bool = False,
                 verbose: bool = False,
                 mode: str = "fast",
                 Vmin: float = 0.,
                 esat: float = np.inf,
                 dark: float = 0.,
                 ) -> None:

        given = {k: v for k, v in sorted(locals().items()) if k in self.defaults and not np.array_equal(v, self.defaults[k])}

        self.logger = lg.getLogger(self.__class__.__name__)  # todo: give each logger instance its own instance name
        self.logger.setLevel("CRITICAL")
        if not self.logger.hasHandlers():
            formatter = lg.Formatter("%(asctime)s %(levelname)-8s %(name)7s.%(funcName)-11s: %(message)s")
            handler = lg.StreamHandler()
            handler.setFormatter(formatter)
            self.logger.addHandler(handler)

        a = self.logger.handlers

        # set values each using initial if initial else config if config else default values
        for k, v in self.defaults.items():
            setattr(self, f"_{k}", v)  # initially define private variables

        fname = os.path.join(os.path.dirname(__file__), "params.yaml")
        if os.path.isfile(fname):  # load params from config file if existent
            self.load(fname)
        else:
            for k, v in given.items():
                if k in self.defaults:
                    setattr(self, k, v)
            for k, v in given.items():
                if not np.array_equal(v, getattr(self, k)):  # getattr(self, "_" + k)
                    self.logger.warning(f"'{k}' got overwritten by interdependencies. Choose consistent init values.")

        self._UMR = None
        UMR = self.UMR  # property 'UMR' logs warning if necessary

    defaults = dict(sorted(dict(zip(__init__.__annotations__, __init__.__defaults__)).items()))

    # restrict class attributes to the ones listed here (add "__dict__" or commend the next line out to circumvent this)
    __slots__ = tuple("_" + k for k in __init__.__annotations__.keys()) + ("logger", "_UMR", "t",)

    def __call__(self, *args, **kwargs) -> np.ndarray:
        """Encode fringe patterns."""
        return self.encode(*args, **kwargs)

    def __getitem__(self, t: int) -> np.ndarray:
        """Single frame(s) of fringe pattern sequence."""
        return self.encode(t=t)

    def __iter__(self):
        self.t = 0
        return self

    def __next__(self) -> np.ndarray:
        if self.t < self.T:
            I = self.encode(frame=self.t)
            self.t += 1
            return I
        else:
            del self.t
            raise StopIteration()

    def __len__(self) -> int:
        """Number of frames."""
        return self.T

    def __str__(self) -> str:
        return "Fringes"

    def __repr__(self) -> str:
        return f"{self.params}"

    def __eq__(self, other) -> bool:
        return hasattr(other, "params") and self.params == other.params

    def load(self, fname: "") -> dict:
        """Load parameters from file."""
        if not os.path.isfile(fname):
            fname = os.path.dirname(__file__) + os.sep + "params.yaml"

        if not fname:
            return {}
        elif not os.path.isfile(fname):
            self.logger.error(f"File '{fname}' does not exist.")
            return {}

        ext = os.path.splitext(fname)[-1]
        if ext == ".asdf":
            with asdf.open(fname) as f:
                p = f.copy()
        else:
            with open(fname, "r") as f:
                if ext == ".json":
                    p = json.load(f)
                elif ext == ".yaml":
                    p = yaml.safe_load(f)
                elif ext == ".toml":
                    p = toml.load(f)
                else:
                    self.logger.error(f"Unknown file type '{ext}'.")
                    return {}

        if "fringes" in p:
            params = p["fringes"]
            for k in self.params.keys():  # todo: does order in which params are loaded affect final param state?
                if k in params and k != "T":
                    setattr(self, k, params[k])
            for k in self.params.keys():
                if not np.array_equal(params[k], getattr(self, k)):
                    self.logger.warning(f"'{k}' got overwritten by interdependencies. Choose consistent config values.")

            self.logger.info(f"Loaded parameters from {fname}.")

            return params
        else:
            return {}

    def save(self, fname: str = "") -> None:
        """Save parameters to file."""

        if not os.path.isdir(os.path.dirname(fname)) or os.path.splitext(fname)[-1] not in self._loader.keys():
            fname = os.path.join(os.path.dirname(__file__), "params.yaml")

        ext = os.path.splitext(fname)[-1]
        if ext == ".asdf":
            asdf.AsdfFile({"fringes": self.params}).write_to(fname)
        else:
            with open(fname, "w") as f:
                if ext == ".json":
                    json.dump({"fringes": self.params}, f)
                elif ext == ".yaml":
                    yaml.dump({"fringes": self.params}, f)
                elif ext == ".toml":
                    toml.dump({"fringes": self.params}, f)

        self.logger.info(f"Saved parameters to {fname}.")

    def reset(self) -> None:
        """Reset parameters to defaults."""
        # self.__init__()  # attention: config file might be reloaded

        for k, v in self.defaults.items():
            if k in self.params:
                if k != "T":
                    setattr(self, k, v)  # attention: private variables have to be defined within __init__()

        self.logger.info("Set parameters back to defaults.")

    def auto(self, T: int = 24) -> None:
        """Automatically set the optimal parameters based on:
         T: Given number of frames.
         lmin: Minimum resolvable wavelength.
         L: Length of fringe patterns."""
        self.h = "w"  # todo: try h = "rgb"
        # self.D = 2  # todo
        self.T = (T, 4)
        self.v = "auto"
        self.logger.info("Auto set parameters.")

    # def gamma_auto_correct(self, I: np.ndarray) -> np.ndarray:
    #     """Automatically compensate gamma by histogram analysis."""
    #     J = I  # todo: autodegamma -> assume evenly distributed histogram
    #     return J

    def setMTF(self, B: np.ndarray, show: bool = True) -> np.ndarray:  # todo: check return type
        """Compute the normalized modulation transfer function at spatial frequencies v
        and use the result to set the optimal lmin.
        """
        # B: modulation

        # filter
        MTF = np.median(B, axis=(1, 2))
        # B = B[B - Bmed[:, None, None, :] < (np.iinfo(sensor_dtype).max if sensor_dtype.kind in "ui" else 1) / 10]

        #  normalize (only relative weights are important)
        MTF = MTF.reshape((self.D, -1, B.shape[-1]))  # MTF per direction
        MTF /= np.nanmax(MTF, axis=(1, 2))[:, None, None]
        MTF[np.isnan(MTF)] = 0

        # vmax @ B / 2 @ recorded dtype, cf. Bothe
        mtf0 = (np.iinfo(self.dtype).max if self.dtype.kind in "ui" else 1) / 2
        C = MTF.shape[-1]
        v = np.arange(self.vmax)
        vmax = np.empty((self.D, C))
        for d in range(self.D):
            for c in range(C):
                interp = sp.interpolate.interp1d(self._v[d], MTF[d, ..., c], kind="cubic", axis=-1)
                mtf = interp(v)
                idx = np.argmin(mtf >= 0.5) - 1  # index of last element where MTF >= 0.5
                vmax[d, c] = v[idx]

        # self.vmax = vmax  # todo: per hue?
        self.lmin = self.L / vmax

        self.logger.info(f"MTF is: {MTF}")
        return MTF  # todo: return interpolated mtf?

    def deinterlace(self, I: np.ndarray) -> np.ndarray:
        """Deinterlace fringe patterns acquired with a line scan camera
        while each frame has been displayed and captured
        while the object has been moved by one pixel."""

        t0 = time.perf_counter()

        T, Y, X, C = vshape(I).shape
        assert T * Y % self.T == 0, "Number of frames of parameters and data don't match."
        # I = I.reshape((T * Y, X, C))  # concatenate

        self.logger.info(f"{si(time.perf_counter() - t0)}s")

        return I.reshape((-1, self.T, X, C)).swapaxes(0, 1)

    def coordinates(self) -> np.ndarray:
        """uv-coordinates of grid to encode."""

        t0 = time.perf_counter()

        sys = "img" if self.grid == "image" else "cart" if self.grid == "Cartesian" else "pol" if self.grid == "polar" else "logpol"
        xi = np.array(getattr(grid, sys)(self.Y, self.X, self.angle))[self.axis if self.D == 1 else ...]

        self.logger.info(f"{si(time.perf_counter() - t0)}s")

        return xi.reshape((self.D, self.Y, self.X, 1))

    def _modulate(self, frame: tuple = None, rint: bool = True) -> np.ndarray:  # todo: rint = False as default? influence on residuals?
        """Encode base fringe patterns by spatio-temporal modulation."""

        # dd = [d for d in range(self.D) for k in range(self.K) for n in range(self._N[d, k])]
        # kk = [k for d in range(self.D) for k in range(self.K) for n in range(self._N[d, k])]
        # NN = [self._N[d, k] for d in range(self.D) for k in range(self.K) for n in range(self._N[d, k])]
        # nn = [n for d in range(self.D) for k in range(self.K) for n in range(self._N[d, k])]
        # nn = np.array([n for N in self._N[dd, kk] for n in range(N)])
        # return = [(d, k) for d in range(self.D) for k in range(self.K) for n in range(self._N[d, k])][t]

        # Nacc = np.cumsum(self._N.ravel()).reshape((self.D, self.K))
        # return np.unravel_index(np.argmax(t < Nacc), Nacc.shape)  # t < Nacc  # argmax @bool: first element of True

        # Nacc = 0
        # for d in range(self.D):
        #     for k in range(self.K):
        #         Nacc += self._N[d, k]
        #         if t < Nacc:
        #             return d, k

        t0 = time.perf_counter()

        if frame is None:
            frame = np.arange(np.sum(self._N))

        try:  # ensure frame is iterable
            T = len(frame)
        except:
            T = 1
            frame = [frame]
        frames = np.array(frame)

        if self.grid != "image" or self.angle != 0:
            xi = self.coordinates()[..., 0]
            assert xi.ndim == 3, "uv-coordinates are not three-dimensional with shape (D, Y, X)"
        else:
            xi = None

        # is_pure = all(c == 0 or c == 255 for h in self.h for c in h)
        # dtype = np.dtype("float64") if self.SDM or self.FDM or not is_pure else self.dtype
        dtype = np.dtype("float64") if self.SDM or self.FDM else self.dtype

        I = np.empty([T, self.Y, self.X], dtype)
        i = 0
        f = 0
        for d in range(self.D):
            if xi is None and self.grid == "image":
                x = np.arange(self.R[d]) / self.L  # gets broadcasted
                if self.D == 2:
                    if d == 0:
                        x = x[None, :]
                    else:
                        x = x[:, None]
                else:
                    if self.axis == 0:
                        x = x[None, :]
                    else:
                        x = x[:, None]
            else:
                x = xi[d] / self.L

            for k in range(self.K):
                q = 2 * np.pi * self._v[d, k]
                w = 2 * np.pi * self._f[d, k]

                if self.reverse:
                    w *= -1

                for n in range(self._N[d, k]):
                    if f in frames:
                        t = n / 4 if self._N[d, k] == 2 else n / self._N[d, k]
                        cos = np.cos(q * x - w * t - self.o)

                        if self.gamma == 1:
                            val = self.A + self.B * cos
                        else:
                            val = self.A + self.B * (.5 + .5 * cos) ** self.gamma

                        if dtype.kind in "ui" and rint:
                            # val += .5
                            np.rint(val, out=val)
                            I[i] = val.astype(dtype, copy=False)  # todo: astype necessary?
                        elif dtype.kind in "b":
                            I[i] = val >= .5
                        else:
                            I[i] = val
                        i += 1
                    f += 1

        if self.grid in ["polar", "log-polar"]:
            I *= grid.innercirc(self.Y, self.X)[None, :, :]

        # dt = np.float64 if self.SDM or self.FDM or np.any((self.h != 0) * (self.h != 255)) else self.dtype
        # I = encode(dt, np.ones(1), frames, self._N, self._v, self._f * (-1 if self.reverse else 1), self.o, self.Y, self.X, 1, self.axis, self.gamma, self.A, self.B)

        self.logger.debug(f"{si(time.perf_counter() - t0)}s")

        return I.reshape(-1, self.Y, self.X, 1)

    def _demodulate(self, I: np.ndarray, verbose: bool = False) -> tuple:
        """Decode base fringe patterns."""

        t0 = time.perf_counter()

        _f = self._f * (-1 if self.reverse else 1)

        # parse
        T, Y, X, C = vshape(I).shape  # extract Y, X, C from data as these parameters depend on used camera
        I = I.reshape((T, Y, X, C))

        # if self.FDM:
        #    c = np.fft.rfft(I, axis=0) / T  # todo: hfft
        #
        #    # if self._N[0, 0] > 2 * self.D * self.K:  # 2 * np.abs(_f).max() + 1:
        #    #     i = np.append(np.zeros(1, int), self._f.flatten().astype(int, copy=False))  # add offset
        #    #     c = c[i]
        #
        #    a = abs(c)
        #    # i = np.argsort(a[1:], axis=0)[::-1]  # indices of frequencies, sorted by their magnitude
        #    phi = -np.angle(c * np.exp(-1j * (self.o - np.pi)))[_f.flatten().astype(int, copy=False)]  # todo: why offset - PI???

        if self.SSB:
            # todo: make passband symmetrical around carrier frequency?
            if self.D == 2:
                fx = np.fft.fftshift(np.fft.fftfreq(X))  # todo: hfft
                fy = np.fft.fftshift(np.fft.fftfreq(Y))
                fxx, fyy = np.meshgrid(fx, fy)
                mx = np.abs(fxx) > np.abs(
                    fyy)  # mask for x-frequencies  # todo: make left and right borders round (symmetrical around base band)
                my = np.abs(fxx) < np.abs(
                    fyy)  # mask for y-frequencies  # todo: make lower and upper borders round (symmetrical around base band)

                W = 100  # assume window width for filtering out baseband
                W = min(max(3, W), min(X, Y) / 20)  # clip to ensure plausible value
                a = int(min(max(0, W), X / 4) + .5)  # todo: find good upper cut off frequency
                # a = X // 4
                mx[:, :a] = 0  # remove high frequencies
                b = int(X / 2 - W / 2 + .5)
                mx[:, b:] = 0  # remove baseband and positive frequencies

                H = 100  # assume window height for filtering out baseband
                H = min(max(3, H), min(X, Y) / 20)  # clip to ensure plausible value
                c = int(min(max(0, H), Y / 4) + .5)  # todo: find good upper cut off frequency
                # c = Y // 4
                my[:c, :] = 0  # remove high frequencies
                d = int(Y / 2 - H / 2 + .5)
                my[d:, :] = 0  # remove baseband and positive frequencies

                # todo: smooth edges of filter masks, i.e. make them Hann Windows

                if C > 1:
                    I = I[..., 0]
                    C = 1
                    I = I.reshape((T, Y, X, C))

                phi = np.empty([self.D, Y, X, C], np.float32)
                res = np.empty([self.D, Y, X, C], np.float32)
                # if self.verbose:
                #     phi = np.empty([self.D, Y, X, C], np.float32)
                #     res = np.empty([self.D, Y, X, C], np.float32)
                reg = np.empty([self.D, Y, X, C], np.float32)
                bri = np.empty([self.D, Y, X, C], np.float32)
                mod = np.empty([self.D, Y, X, C], np.float32)
                fid = np.full([self.D, Y, X, C], np.nan, np.float32)
                for c in range(C):
                    # todo: hfft
                    I_FFT = np.fft.fftshift(np.fft.fft2(I[0, ..., c]))

                    I_FFT_x = I_FFT * mx
                    ixy, ixx = np.unravel_index(I_FFT_x.argmax(), I_FFT_x.shape)  # get indices of carrier frequency
                    I_FFT_x = np.roll(I_FFT_x, X // 2 - ixx, 1)  # move to center

                    I_FFT_y = I_FFT * my
                    iyy, iyx = np.unravel_index(I_FFT_y.argmax(), I_FFT_y.shape)  # get indices of carrier frequency
                    I_FFT_y = np.roll(I_FFT_y, Y // 2 - iyy, 0)  # move to center

                    Jx = np.fft.ifft2(np.fft.ifftshift(I_FFT_x))
                    Jy = np.fft.ifft2(np.fft.ifftshift(I_FFT_y))

                    reg[0, ..., c] = np.angle(Jx)
                    reg[1, ..., c] = np.angle(Jy)
                    # todo: bri
                    mod[0, ..., c] = np.abs(Jx) * 2  # factor 2 because one sideband is filtered out
                    mod[1, ..., c] = np.abs(Jy) * 2  # factor 2 because one sideband is filtered out
                    if self.verbose or verbose:
                        phi[0, ..., c] = reg[0, ..., c]
                        phi[1, ..., c] = reg[1, ..., c]
                        res[0, ..., c] = np.log(np.abs(I_FFT))  # J  # todo: hfft
                        res[1, ..., c] = np.log(np.abs(I_FFT))  # J
                        # todo: I - J
            elif self.D == 1:
                L = max(X, Y)
                fx = np.fft.fftshift(np.fft.fftfreq(X)) * X * Y / L  # todo: hfft
                fy = np.fft.fftshift(np.fft.fftfreq(Y)) * Y * X / L
                fxx, fyy = np.meshgrid(fx, fy)
                frr = np.sqrt(fxx ** 2 + fyy ** 2)  # todo: normalization of both directions

                mr = frr <= L / 2  # ensure same sampling in all directions
                W = 10
                W = min(max(1, W / 2), L / 20)
                mr[frr < W] = 0  # remove baseband
                mr[frr > L / 4] = 0  # remove too high frequencies

                mh = np.empty([Y, X])
                mh[:, :X // 2] = 1
                mh[:, X // 2:] = 0

                if C > 1:
                    I = I[..., 0]
                    C = 1
                    I = I.reshape((T, Y, X, C))

                phi = np.empty([self.D, Y, X, C], np.float32)
                res = np.empty([self.D, Y, X, C], np.float32)
                fid = np.full([self.D, Y, X, C], np.nan, np.float32)
                reg = np.empty([self.D, Y, X, C], np.float32)
                bri = np.empty([self.D, Y, X, C], np.float32)
                mod = np.empty([self.D, Y, X, C], np.float32)
                for c in range(C):
                    # todo: hfft
                    I_FFT = np.fft.fftshift(np.fft.fft2(I[0, ..., c]))

                    I_FFT_r = I_FFT * mr
                    iy, ix = np.unravel_index(I_FFT_r.nanargmax(), I_FFT_r.shape)  # get indices of carrier frequency
                    y, x = Y / 2 - iy, X / 2 - ix
                    a = np.degrees(np.arctan2(y, x))
                    mhr = sp.ndimage.rotate(mh, a, reshape=False, order=0, mode="nearest")

                    I_FFT_r *= mhr  # remove one sideband
                    I_FFT_r = np.roll(I_FFT_r, X // 2 - ix, 1)  # move to center
                    I_FFT_r = np.roll(I_FFT_r, Y // 2 - iy, 0)  # move to center

                    J = np.fft.ifft2(np.fft.ifftshift(I_FFT_r))

                    reg[0, ..., c] = np.angle(J)
                    # todo: bri
                    mod[0, ..., c] = np.abs(J) * 2  # factor 2 because one sideband is filtered out
                    if self.verbose or verbose:
                        phi[0, ..., c] = reg[0, ..., c]
                        res[0, ..., c] = np.log(np.abs(I_FFT))  # J
                        # todo: I - J
        else:
            if I.dtype == np.float16:
                I = I.astype(np.float32, copy=False)  # numba does not support float16

            Vmin = self.Vmin
            if self.SDM:
                Vmin /= self.D
            elif self.FDM:
                Vmin /= self.D * self.K

            if self.mode == "fast":
                SQNR = self.B / self.quant
                Vmin = max(Vmin, 1 / SQNR)
                r = min(self.u, 1)  # todo: 0.5 or self.u
            else:
                r = 0
            r = 0  # todo

            # """Weights for inverse variance weighting."""
            # var = 1 / self._N / self.M / np.sqrt(
            #     self._v)  # / B has to be done in decoder as it depends on captured scene
            # w = 1 / var
            # for d in range(self.D):
            #     w[d] /= np.sum(w[d])

            phi, bri, mod, reg, res, fid = decode(
                I, self._N, self._v, _f, self.R, self.alpha, self.o, r, self.mode, Vmin, self.verbose or verbose
            )

        self.logger.debug(f"{si(time.perf_counter() - t0)}s")

        return phi, bri, mod, reg, res, fid

    def _multiplex(self, I: np.ndarray, rint: bool = True) -> np.ndarray:
        """Multiplex fringe patterns."""

        t0 = time.perf_counter()

        if self.WDM:
            assert not self.FDM
            assert self._ismono
            assert np.all(self.N == 3)

            I = I.reshape((-1, 3, self.Y, self.X, 1))  # returns a view
            I = I.swapaxes(1, -1)  # returns a view
            I = I.reshape((-1, self.Y, self.X, self.C))  # returns a view

        if self.SDM:
            assert not self.FDM
            assert self.grid in self._grids[:2]
            assert self.D == 2
            assert I.dtype.kind == "f"

            I = I.reshape((self.D, -1))  # returns a view
            I -= self.A
            I = np.sum(I, axis=0)
            I += self.A
            # I *= 1 / self.D
            I = I.reshape((-1, self.Y, self.X, self.C if self.WDM else 1))  # returns a view
            if self.dtype.kind in "uib":
                if rint:
                    np.rint(I, out=I)
                I = I.astype(self.dtype, copy=False)  # returns a view

        if self.FDM:
            assert not self.WDM
            assert not self.SDM
            assert len(np.unique(self.N)) == 1
            assert I.dtype.kind == "f"

            if self._N[0, 0] < 2 * np.abs(self._f).max() + 1:  # todo: fractional periods
                self.logger.warning("Decoding might be disturbed.")

            I = I.reshape((self.D * self.K, -1))  # returns a view
            I -= self.A
            I = np.sum(I, axis=0)
            I += self.A
            # I *= 1 / (self.D * self.K)
            I = I.reshape((-1, self.Y, self.X, 1))  # returns a view
            if self.dtype.kind in "uib":
                if rint:
                    np.rint(I, out=I)
                I = I.astype(self.dtype, copy=False)  # returns a view

        self.logger.debug(f"{si(time.perf_counter() - t0)}s")

        return I

    def _demultiplex(self, I: np.ndarray) -> np.ndarray:
        """Demultiplexing fringe patterns."""

        t0 = time.perf_counter()

        T, Y, X, C = vshape(I).shape

        if self.SDM:
            assert not self.FDM
            assert self.grid in self._grids[:2]
            assert self.D == 2

            if X % 2 == 0:
                fx = np.fft.fftshift(np.fft.rfftfreq(X))
                fy = np.fft.fftshift(np.fft.fftfreq(Y))
                fxx, fyy = np.meshgrid(fx, fy)
                mx = np.abs(fxx) >= np.abs(fyy)
                my = np.abs(fxx) <= np.abs(fyy)
                J = I
                I = np.empty((2 * T, Y, X, C))
                for t in range(T):
                    for c in range(C):
                        I_FFT = np.fft.fftshift(np.fft.rfft2(J[t, ..., c]))
                        I[t, ..., c] = np.fft.irfft2(np.fft.ifftshift(I_FFT * mx))
                        I[T + t, ..., c] = np.fft.irfft2(np.fft.ifftshift(I_FFT * my))
            elif Y % 2 == 0:
                fx = np.fft.fftshift(np.fft.rfftfreq(Y))
                fy = np.fft.fftshift(np.fft.fftfreq(X))
                fxx, fyy = np.meshgrid(fx, fy)
                mx = np.abs(fxx) >= np.abs(fyy)
                my = np.abs(fxx) <= np.abs(fyy)
                J = I.transpose(0, 2, 1, 3)
                I = np.empty((2 * T, X, Y, C))
                for t in range(T):
                    for c in range(C):
                        I_FFT = np.fft.fftshift(np.fft.rfft2(J[t, ..., c]))
                        I[t, ..., c] = np.fft.irfft2(np.fft.ifftshift(I_FFT * my))
                        I[T + t, ..., c] = np.fft.irfft2(np.fft.ifftshift(I_FFT * mx))
                I = I.transpose(0, 2, 1, 3)
            else:
                fx = np.fft.fftshift(np.fft.fftfreq(X))
                fy = np.fft.fftshift(np.fft.fftfreq(Y))
                fxx, fyy = np.meshgrid(fx, fy)
                mx = np.abs(fxx) >= np.abs(fyy)
                my = np.abs(fxx) <= np.abs(fyy)
                J = I
                I = np.empty((2 * T, Y, X, C))
                for t in range(T):
                    for c in range(C):
                        I_FFT = np.fft.fftshift(np.fft.fft2(J[t, ..., c]))
                        I[t, ..., c] = np.abs(np.fft.ifft2(np.fft.ifftshift(I_FFT * mx)))
                        I[T + t, ..., c] = np.abs(np.fft.ifft2(np.fft.ifftshift(I_FFT * my)))

        if self.WDM:
            assert not self.FDM
            assert C == 3
            I = I.reshape((-1, 1, Y, X, C))  # returns a view
            I = I.swapaxes(-1, 1)  # returns a view
            I = I.reshape((-1, Y, X, 1))  # returns a view

        if self.FDM:
            assert not self.WDM
            assert not self.SDM  # todo: allow self.SDM?
            assert len(np.unique(self.N)) == 1
            I = np.tile(I, (self.D * self.K, 1, 1, 1))

        self.logger.debug(f"{si(time.perf_counter() - t0)}s")

        return I

    def _colorize(self, I: np.ndarray, frame: tuple = None) -> np.ndarray:
        """Colorize fringe patterns."""

        t0 = time.perf_counter()

        T = len(frame) if frame is not None else self.T
        J = np.empty((T, self.Y, self.X, self.C), self.dtype)

        Th = I.shape[0]  # number of frames for each hue

        if frame is not None:
            hues = [int(t // np.sum(self._N)) for t in frame]
            t = 0

        for h in range(self.H):
            if frame is None:
                for c in range(self.C):
                    cj = c if self.WDM else 0
                    if self.h[h, c] == 0:  # uib -> uib, f -> f
                        J[h * Th: (h + 1) * Th, ..., c] = 0
                    elif self.h[h, c] == 255 and J.dtype == self.dtype:  # uib -> uib, f -> f
                        J[h * Th: (h + 1) * Th, ..., c] = I[..., cj]
                    elif self.dtype.kind in "uib":  # f -> uib
                        J[h * Th: (h + 1) * Th, ..., c] = np.rint(I[..., cj] * (self.h[h, c] / 255)).astype(self.dtype,
                                                                                                            copy=False)
                    else:  # f -> f
                        J[h * Th: (h + 1) * Th, ..., c] = I[..., cj] * (self.h[h, c] / 255)
            elif h in hues:  # i.e. frame is not None and h in hues
                for c in range(self.C):
                    cj = c if self.WDM else 0
                    if self.h[h, c] == 0:  # uib -> uib, f -> f
                        J[t, ..., c] = 0
                    elif self.h[h, c] == 255 and J.dtype == self.dtype:  # uib -> uib, f -> f
                        J[t, ..., c] = I[t, ..., cj]
                    elif self.dtype.kind in "uib":  # f -> uib
                        J[t, ..., c] = np.rint(I[t, ..., cj] * (self.h[h, c] / 255)).astype(self.dtype, copy=False)
                    else:  # f -> f
                        J[t, ..., c] = I[t, ..., cj] * (self.h[h, c] / 255)
                t += 1

        self.logger.debug(f"{si(time.perf_counter() - t0)}s")

        return J

    def _decolorize(self, I: np.ndarray) -> np.ndarray:
        """Decolorize fringe patterns i.e. fuse hues/colors."""

        t0 = time.perf_counter()

        T, Y, X, C = vshape(I).shape
        I = I.reshape((self.H, T // self.H, Y, X, C))  # returns a view

        is_base = all(np.sum(h != 0) == 1 for h in self.h)  # every hue consists of only one of the RGB base colors
        is_single = all(np.sum(c != 0) <= 1 for c in self.h.T)  # each RGB color exists only once
        is_single_and_value = all(
            np.sum(c != 0) == 1 for c in self.h.T)  # each RGB color exists only once and is natural
        is_equal_or_zero = len(set(self.h[self.h != 0])) == 1  # all colors are equal or zero
        # if is_base and is_single or is_single_and_value: no averaging necessary
        # if is_equal_or_zero: no weights necessary
        if self.H == 3 and C in [1, 3] and is_base and is_single and is_equal_or_zero:  # pure RGB colors
            I = np.moveaxis(I, 0, -2)  # returns a view

            idx = np.argmax(self.h, axis=1)
            if np.array_equal(idx, [0, 1, 2]):  # RGB
                # I = I[..., :, :]
                pass
            elif np.array_equal(idx, [0, 2, 1]):  # RBG
                I = I[..., 0::-1, :]
            elif np.array_equal(idx, [1, 2, 0]):  # GBR
                I = I[..., 1:1:, :]
            elif np.array_equal(idx, [1, 0, 2]):  # GRB
                I = I[..., 1:1:-1, :]
            elif np.array_equal(idx, [2, 1, 0]):  # BGR
                I = I[..., 2::-1, :]
            elif np.array_equal(idx, [2, 0, 1]):  # BRG
                I = I[..., 2:2:-1, :]

            if C == 1:
                I = I[..., 0]
            elif C == 3:
                I = np.diagonal(I, axis1=-2, axis2=-1)  # returns a view
        elif self.H == 2 and C == 3 and is_single_and_value and is_equal_or_zero:  # todo: C == 3 avoids CMY colors appearing twice as bright as RGB colors (as it is with mono cameras) assuming spectral bands don't overlap
            I = np.moveaxis(I, 0, -2)  # returns a view
            idx = self.h != 0
            I = I[..., idx]  # advanced indexing doesn't return a view
        else:  # fuse colors by weighted averaging
            w = self.h / np.sum(self.h, axis=0)  # normalized weights
            # w[np.isnan(w)] = 0

            if np.all((w == 0) | (w == 1)):  # todo: when does this happen?
                w = w.astype(bool, copy=False)  # multiplying with bool preserves dtype
                dtype = I.dtype  # without this, np.sum chooses a dtype which can hold the theoretical maximal sum
            else:
                dtype = float  # without this, np.sum chooses a dtype which can hold the theoretical maximal sum

            I = np.sum(I * w[:, None, None, None, :], axis=0, dtype=dtype)

        self.logger.debug(f"{si(time.perf_counter() - t0)}s")

        return I

    def encode(self, frame: int | tuple | list = None, rint: bool = True) -> np.ndarray:
        """Encode fringe patterns."""

        t0 = time.perf_counter()

        # check UMR
        if self._isambiguous:
            self.logger.warning(
                "UMR < R. Unwrapping will not be spatially independent and only yield a relative phase map.")

        if frame is not None:  # lazy encoding
            try:  # ensure frame is iterable
                len(frame)
            except:
                frame = [frame]

            frames = np.array(frame).ravel()

            frame = frames % np.sum(self._N)

            if self.FDM:
                frame = np.array([np.arange(t * self.D * self.K, (t + 1) * self.D * self.K) for t in frame]).ravel()

            if self.WDM:
                N = 3
                frame = np.array([np.arange(t * N, (t + 1) * N) for t in frame]).ravel()

            if self.SDM:  # WDm before SDM
                EN0 = np.sum(self._N[0])
                frame = np.array([np.arange(t, t + EN0 + 1, EN0) for t in frame]).ravel()
        else:
            frames = None

        # modulate
        I = self._modulate(frame, rint)

        # multiplex (reduce number of frames)
        if self.SDM or self.WDM or self.FDM:
            I = self._multiplex(I, rint)

        # colorize (extended averaging)
        if self.H > 1 or np.any(self.h != 255):  # can be used for extended averaging
            I = self._colorize(I, frames)

        self.logger.info(f"{si(time.perf_counter() - t0)}s")

        return I

    def decode(self, I: np.ndarray, verbose: bool = False, denoise: bool = False, despike: bool = False) -> namedtuple:
        """Decode fringe patterns."""

        t0 = time.perf_counter()

        # get and apply videoshape
        T, Y, X, C = vshape(I).shape  # extract Y, X, C from data as these parameters depend on used camera
        I = I.reshape((T, Y, X, C))

        # assertions
        if T != self.T:
            self.logger.error("Number of frames of parameters and data don't match.")
            return

        if self.FDM:
            assert len(np.unique(self.N)) == 1, "Shifts aren't equal."

        # decolorize i.e. fuse hues/colors
        if self.H > 1 or not self._ismono:  # for gray fringes, color fusion is not performed, but extended averaging is
            I = self._decolorize(I)

        # demultiplex
        if self.SDM and 1 not in self.N or self.WDM or self.FDM:
            I = self._demultiplex(I)

        # demodulate
        phi, bri, mod, reg, res, fid = self._demodulate(I, verbose)

        if self.H > 1:
            idx = np.sum(self.h, axis=0) == 0
            if True in idx:  # blacken where color value of hue was black
                reg[..., idx] = np.nan
                if self.verbose:
                    res[..., idx] = np.nan
                    fid[..., idx] = -1  # np.nan

        # spatial unwrapping
        if self._isambiguous:
            self.logger.warning("Unwrapping is not spatially independent and only yields a relative phase map.")
            uwr = self._unwrap(phi if self.verbose or verbose else reg)

            if self.verbose:
                reg, res, fid = uwr
            else:
                reg = uwr[0]
        else:
            # coordiante retransformation
            if False:  # todo: self.D == 2:
                if self.grid == "Cartesian":
                    reg = grid.cart2img(reg, -self.angle)
                elif self.grid =="polar":
                    reg = grid.pol2cart(vu, -self.angle)
                elif self.grid == "log-polar":
                    reg = grid.logpol2cart(vu, -self.angle)

        if denoise:
            reg = bilateral(reg, k=3)

        if despike:
            reg = median(reg, k=3)

            # reg[:, -1, -1, ...] = 0
            # reg[:, -10, -10, ...] = 0
            # points = np.arange(Y), np.arange(X)
            # for d in range(self.D):
            #     for c in range(C):
            #         spikes = np.abs(reg[d, :, :, c] - median(reg[d, :, :, c])[0, :, :, 0]) > np.std(reg[d, :, :, c])  # bilateral
            #         values = reg[d, :, :, c]
            #         xi = np.nonzero(spikes)
            #         values[xi] = 0
            #         xi = np.argwhere(spikes)
            #         a = sp.interpolate.interpn(points, values, xi, method="cubic")
            #         reg[d] = sp.interpolate.interpn(points, values, xi, method="cubic")

        # revert grid coordinates
        if self.grid in self._grids[1:]:
            if self.grid in ["log-polar"]:
                pass  # todo: logpol -> pol

            if self.grid in ["log-polar", "polar"]:
                pass  # todo: pol -> cart
                # scale residuals, todo: change stop criterion in unwrapper

            pass  # todo: cart -> imag

        # create named tuple to return
        if self.verbose or verbose:
            dec = namedtuple("decoding", "brightness modulation phase registration residuals orders")(bri, mod, phi,
                                                                                                      reg, res, fid)
        else:
            dec = namedtuple("decoding", "brightness modulation registration")(bri, mod, reg)

        self.logger.info(f"{si(time.perf_counter() - t0)}s")

        return dec

    def _unwrap(self, phi: np.ndarray, B: np.ndarray = None, func: str = "ski") -> namedtuple:  # todo: use B for quality guidance
        """Unwrap phase maps spacially."""

        t0 = time.perf_counter()

        T, Y, X, C = vshape(phi).shape
        assert T % self.D == 0, "Number of frames of parameters and data don't match."
        if self.D != T:
            phi = phi.reshape((self.D, -1, Y, X, C))
        else:
            phi = phi.reshape((T, Y, X, C))

        if func in "cv2":  # OpenCV unwrapping
            # params = cv2.phase_unwrapping_HistogramPhaseUnwrapping_Params()
            params = cv2.phase_unwrapping.HistogramPhaseUnwrapping.Params()
            params.height = Y
            params.width = X
            # unwrapping_instance = cv2.phase_unwrapping.HistogramPhaseUnwrapping_create(params)
            unwrapping_instance = cv2.phase_unwrapping.HistogramPhaseUnwrapping.create(params)
        reg = np.empty((self.D, Y, X, C), np.float32)
        if self.verbose:
            res = np.empty((self.D, Y, X, C), np.float32)
            fid = np.empty((self.D, self.K, Y, X, C), np.int_)
        for d in range(self.D):
            if self.K == 1:  # todo: self.K[d] == 1
                self.logger.info(f"Spatial phase unwrapping in 2D{' for each color indepently' if C > 1 else ''}.")
            else:
                self.logger.info(f"Spatial phase unwrapping in 3D{' for each color indepently' if C > 1 else ''}.")
                func = "ski"  # todo: 3D SPU with OpenCV?

            for c in range(C):
                if X == 1:
                    reg[d, :, :, c] = np.unwrap(phi[d, :, :, c], axis=1)
                elif Y == 1:
                    reg[d, :, :, c] = np.unwrap(phi[d, :, :, c], axis=0)
                else:
                    if func in "cv2":  # OpenCV algorithm is usually faster, but can be much slower in noisy images
                        # dtype must be np.float32  # todo: test this
                        reg[d, :, :, c] = unwrapping_instance.unwrapPhaseMap(phi[d, :, :, c])

                        # # dtype of phasemust be np.uint8, dtype of shadow_mask np.uint8  # todo: test this
                        # reg[d, :, :, c] = unwrapping_instance.unwrapPhaseMap(phi[d, :, :, c], shadowMask=shadow_mask)

                        if self.verbose:
                            res[d, :, :, c] = unwrapping_instance.getInverseReliabilityMap()  # todo: res vs. rel
                    else:  # Scikit-image algorithm is slower but delivers better results on edges
                        reg[d, :, :, c] = ski.restoration.unwrap_phase(phi[d, :, :, c])
                        # todo: res

            regmin = np.amin(reg[d])
            if regmin < 0:
                reg[d] -= regmin

            reg[d] = reg[d] / (2 * np.pi) * self._l[d, 0]

            if self.verbose:
                fid[d, 0] = -1  # np.nan  # unknown

        if self.verbose:
            uwr = namedtuple("unwrapping", "registration residuals orders")(reg, res, fid)
        else:
            uwr = namedtuple("unwrapping", "registration")(reg)

        self.logger.debug(f"{si(time.perf_counter() - t0)}s")

        return uwr

    @classmethod
    def unwrap(cls, phi: np.ndarray, B: np.ndarray = None, func: str = "ski") -> np.array:  # todo: use B for quality guidance
        """Unwrap phase maps spacially."""

        T, Y, X, C = vshape(phi).shape
        phi = phi.reshape((T, Y, X, C))

        if func in "cv2":  # OpenCV unwrapping
            # params = cv2.phase_unwrapping_HistogramPhaseUnwrapping_Params()
            params = cv2.phase_unwrapping.HistogramPhaseUnwrapping.Params()
            params.height = Y
            params.width = X
            # unwrapping_instance = cv2.phase_unwrapping.HistogramPhaseUnwrapping_create(params)
            unwrapping_instance = cv2.phase_unwrapping.HistogramPhaseUnwrapping.create(params)
        uwr = np.empty_like(phi)
        for t in range(T):
            for c in range(C):
                if func in "cv2":  # OpenCV algorithm is usually faster, but can be much slower in noisy images
                    # dtype must be np.float32  # todo: test this
                    uwr[t, :, :, c] = unwrapping_instance.unwrapPhaseMap(phi[t, :, :, c])

                    # # dtype of phasemust be np.uint8, dtype of shadow_mask np.uint8  # todo: test this
                    # reg[d, :, :, c] = unwrapping_instance.unwrapPhaseMap(phi[d, :, :, c], shadowMask=shadow_mask)
                else:  # Scikit-image algorithm is slower but delivers better results on edges
                    uwr[t, :, :, c] = ski.restoration.unwrap_phase(phi[t, :, :, c])

        return uwr

    def remap(self,
              xi: np.ndarray,
              B: np.ndarray = None,
              Bmin: float = 0,
              scale: float = 1,
              normalize: bool = True) -> np.ndarray:
        """Mapping decoded coordinates (having sub-pixel accuracy)
        from camera grid to (integer) positions on pattern/screen grid
        with weights from modulation.
        This yields a grid representing the screen (light source)
        with the pixel values being a relative measure
        of how much a screen (light source) pixel contributed
        to the exposure of the camera sensor."""

        t0 = time.perf_counter()

        T, Y, X, C = vshape(xi).shape

        if B is not None and B.ndim > 1:
            assert xi.shape[1:] == B.shape[1:], "'xi' and 'B' have different width, height or color channels"

            B = B.reshape((-1, Y, X, C))

        xi = xi.reshape((-1, Y, X, C))

        assert np.all(np.round(np.max(xi[d])) <= self.R[d] - 1 for d in range(self.D)), \
            f"Coordinates contain values > {self.R - 1}, decoding might be erroneous."

        if T == 1:
            if self.axis == 0:
                xi = np.vstack((xi, np.zeros_like(xi)))
            else:  # self.axis == 1
                xi = np.vstack((np.zeros_like(xi), xi))

        src = np.zeros((int(np.round(self.Y * scale)), int(np.round(self.X * scale)), C), np.float32)
        idx = np.rint(xi.swapaxes(1, 2) * scale).astype(int, copy=False)
        if B is not None:
            val = np.mean(B.swapaxes(1, 2), axis=0)
            if Bmin > 0:
                val *= val >= Bmin
        else:
            val = np.ones((Y, X, C), np.uint8)
        for c in range(C):
            src[idx[1].ravel(), idx[0].ravel(), c] += val[..., c].ravel()

        if normalize:
            mx = src.max()
            if mx > 0:
                src /= mx

        self.logger.info(f"{si(time.perf_counter() - t0)}s")

        return src

    def _error(self):  # todo: remove
        """Error."""
        # """Mean absolute distance between decoded and true coordinates, considering only quantization noise."""

        t0 = time.perf_counter()

        # f = Fringes(**{k: v for k, v in self.params.items() if k in Fringes.defaults})
        I = self.encode()
        dec = self.decode(I)

        sys = "img" if self.grid == "image" else "cart" if self.grid == "Cartesian" else "pol" if self.grid == "polar" else "logpol"
        xi = np.array(getattr(grid, sys)(self.Y, self.X, self.angle))[:, :, :, None] * self.L

        eps = np.abs(xi - dec.registration)  # / self.L
        idxe = np.argwhere(eps.squeeze() > 0.1)

        xavg = np.nanmean(eps)
        xmed = np.nanmedian(eps)
        xmax = np.nanmax(eps)
        xstd = np.nanstd(eps)
        SNR = self.L / xstd
        SPNR = self.L / xmax
        B = max(1, np.log2(SNR))
        # reserve = int(SNR / self.L) if SNR != np.inf else SNR
        reserve = int(SNR) if SNR != np.inf else SNR
        DR = max(0, 20 * np.log10(SNR))
        DRP = max(0, 20 * np.log10(SPNR))

        if self.verbose:
            ravg = np.nanmean(dec.residuals)
            rmed = np.nanmedian(dec.residuals)
            rmax = np.nanmax(dec.residuals)

            errors = namedtuple(
                "errors",
                "dynrange dynrangepeak bits meanabsdist medabsdist maxabsdist stdabsdist reserve, SNR, SPNR, rmeanabsdist rmedabsdist rmaxabsdist"
            )(DR, DRP, B, xavg, xmed, xmax, xstd, reserve, SNR, SPNR, ravg, rmed, rmax, )
        else:
            errors = namedtuple(
                "errors",
                "dynrange dynrangepeak bits meanabsdist medabsdist maxabsdist stdabsdist reserve SNR SPNR"
            )(DR, DRP, B, xavg, xmed, xmax, xstd, reserve, SNR, SPNR, )

        self.logger.debug(f"{si(time.perf_counter() - t0)}s")
        return errors

    @property
    def grid(self) -> str:
        """Coordinate system of fringe patterns."""
        return self._grid

    @grid.setter
    def grid(self, grid: str):
        _grid = str(grid)

        if (self.SDM or self.SSB) and self.grid not in self._grids[:2]:
            self.logger.error(f"Couldn't set 'grid': grid not in {self._grids[:2]}'.")
            return

        if self._grid != _grid and _grid in self._grids:
            self._grid = _grid
            self.logger.debug(f"{self._grid = }")
            self.SDM = self.SDM

    @property
    def angle(self) -> float:
        """Angle of coordinate system's principal axis."""
        return self._angle

    @angle.setter
    def angle(self, angle: float):
        _angle = float(np.remainder(angle, 360))  # todo: +- 45

        if self._angle != _angle:
            self._angle = _angle
            self.logger.debug(f"{self._angle = }")
            self._l = self.L / self._v

    @property
    def D(self) -> int:
        """Number of directions."""
        return self._D

    @D.setter
    def D(self, D: int):
        _D = int(min(max(1, D), self._Dmax))

        if self._D > _D:
            self._D = _D
            self.logger.debug(f"{self._D = }")

            self.N = self._N[:self.D, :]
            self.l = self._l[:self.D, :]  # l triggers v
            self.f = self._f[:self.D, :]

            if self._D == self._K == 1:
                self.FDM = False

            self.SDM = False
        elif self._D < _D:
            self._D = _D
            self.logger.debug(f"{self._D = }")

            self.N = np.append(self._N, np.tile(self._N[-1, :], (_D - self._l.shape[0], 1)), axis=0)
            self.l = np.append(self._l, np.tile(self._l[-1, :], (_D - self._l.shape[0], 1)), axis=0)  # l triggers v
            self.f = np.append(self._f, np.tile(self._f[-1, :], (_D - self._f.shape[0], 1)), axis=0)

            self.B = self.B

    @property
    def axis(self) -> int:
        """Axis along which to shift if number of directions equals one."""
        return self._axis

    @axis.setter
    def axis(self, axis: int | str):
        if isinstance(axis, str):
            if axis.lower() in ["x", "u"]:
                axis = 0
            elif axis.lower() in ["y", "v"]:
                axis = 1
            else:
                return

        _axis = int(min(max(0, axis), 1))

        if self._axis != _axis:
            self._axis = _axis
            self.logger.debug(f"{self._axis = }")
            self.l = self.L / self.v  # l triggers v

    @property
    def T(self) -> int:
        """Number of frames."""
        T = self.H * np.sum(self._N)

        if self.FDM:  # todo: fractional periods
            T /= self.D * self.K

        if self.SDM:
            T /= self.D

        if self.WDM:
            if np.all(self.N == 3):  # WDM along shifts
                T /= 3
            # elif self.K > self.D:  # WDM along sets todo
            #     a = np.sum(self._N, axis=1)
            #     b = np.max(a)
            #     c = np.ceil(b / 3)
            #     d = int(c)
            #
            #     a2 = np.sum(self._N, axis=0)
            #     b2 = np.max(a2)
            #     c2 = np.ceil(b2 / 2)
            #     d2 = int(c2)
            #
            #     if d < d2:
            #         T = int(np.ceil(np.max(np.sum(self._N, axis=1)) / 3))
            #     else:  # use red and blue
            #         T = int(np.ceil(np.max(np.sum(self._N, axis=0)) / 2))
            # else:  # WDM along directions, use red and blue todo
            #     a = np.sum(self._N, axis=0)
            #     b = np.max(a)
            #     c = np.ceil(b / 2)
            #     d = int(c)
            #     T = int(np.ceil(np.max(np.sum(self._N, axis=1)) / 2))

        return int(T)  # use int() to ensure type is "int" instead of "numpy.core.multiarray.scalar"  # todo: necessary?

    @T.setter
    def T(self, T: int):
        # attention: params may change even if Tnew == Told

        # todo: the setter can only take one argument, so we check for an iterable to get two arguments: T and Nmin
        # try:
        #     T, Nmin = T
        #     Nmin = int(min(max(3, Nmin), self._Nmax))
        # except:
        #     Nmin = 3

        Nmin = 3

        _T = int(min(max(1, T), self._Tmax))

        if _T == 1:  # WDM + SDM todo: SSB?
            if self.grid not in self._grids[:2]:
                self.logger.error(f"Couldn't set 'T = 1': grid not in {self._grids[:2]}'.")
                return

            self.H = 1
            self.K = 1

            self.FDM = False  # reset FDM before setting N
            self.N = 3  # set N before WDM
            self.WDM = True

            if self.D == 2:
                self.SDM = True
        elif _T == 2:  # WDM
            self.H = 1
            self.D = 2
            self.K = 1

            self.FDM = False  # reset FDM before setting N
            self.N = 3  # set N before WDM
            self.WDM = True

            self.SDM = False
        else:
            # as long as enough shifts are there to compensate for nonlinearities,
            # it doesn't matter if we use more shifts or more sets
            if _T < Nmin:
                Nmin = _T
            Nmin = max(3, Nmin)  # minimum number of phase shifts for first set to de demodulated/decoded
            N12 = False#Nmin == 3  # allow N to be in [1, 2] if K >= 2
            # todo: N12 = 1 in self.N or 2 in self.N
            Ngood = 4  # minimum number of phase shifts to obtain good results i.e. reliable results in practice
            self.SDM = False
            self.WDM = False
            # todo: T == 4 -> no mod
            #  T == 5 -> FDM if _T >= Nmin?

            # try D == 2  # todo: mux
            if _T < 2 * Nmin:
                self.D = 1
            else:
                self.D = 2

            # try to keep hues  # todo: mux
            if _T < self.H * self.D * Nmin:
                self.H = _T // (self.D * Nmin)

            while _T % self.H != 0:
                self.H -= 1

            if self.H > 1:
                _T //= self.H

            # try K = Kmax
            Kmax = 2#3  # todo: which is better: 2 or 3?
            if N12:
                K = _T // self.D - (Nmin - 1)  # Nmin - 1 = 2; i.e. 2 more for first set
                # Kmax = 2
            else:
                K = _T // (self.D * Nmin)
            self.K = min(K, Kmax)

            # ensure UMR >= R
            if self._isambiguous:
                imin = np.argmin(self._v, axis=0)
                self._v[imin] = 1

            # try N >= 4  # todo: try N >= Nmin
            N = np.empty([self.D, self.K], int)
            Navg = _T // (self.D * self.K)
            if Navg < Nmin:  # use N12
                N[:, 0] = Nmin
                Nbase = (_T - self.D * Nmin) // (self.D * (self.K - 1))
                N[:, 1:] = Nbase
                dT = _T - np.sum(N)
                if dT != 0:
                    k = int(dT // self.D)
                    N[:, 1:k + 1] += 1
                    if dT % self.D != 0:
                        N[0, k + 1] += 1
            else:
                N[...] = Navg
                dT = _T - np.sum(N)
                if dT != 0:
                    k = int(dT // self.D)
                    N[:, :k] += 1
                    if dT % self.D != 0:
                        N[0, k] += 1

            self.N = N

    @property
    def Y(self) -> int:
        """Height of fringe patterns [px]."""
        return self._Y

    @Y.setter
    def Y(self, Y: int):
        _Y = int(min(max(1, Y), self._Ymax))

        _Y = int(min(_Y, self._Pmax / self.X))

        if self._Y != _Y:
            self._Y = _Y
            self.logger.debug(f"{self._Y = }")

            if self._X == self._Y == 1:
                self.D = 1
                self.axis = 0
            elif self._X == 1:
                self.D = 1
                self.axis = 1
            elif self._Y == 1:
                self.D = 1
                self.axis = 0

            self.l = self.L / self._v

    @property
    def X(self: int) -> int:
        """Width of fringe patterns [px]."""
        return self._X

    @X.setter
    def X(self, X):
        _X = int(min(max(1, X), self._Xmax))

        _X = int(min(_X, self._Pmax / self.Y))

        if self._X != _X:
            self._X = _X
            self.logger.debug(f"{self._X = }")

            if self._X == self._Y == 1:
                self.D = 1
                self.axis = 0
            elif self._X == 1:
                self.D = 1
                self.axis = 1
            elif self._Y == 1:
                self.D = 1
                self.axis = 0

            self.l = self.L / self._v

    @property
    def C(self) -> int:
        """Number of color channels."""
        return 3 if self.WDM or not self._ismono else 1

    @property
    def P(self) -> int:
        """Number of pixels per color channel and frame."""
        return self.Y * self.X

    @property
    def alpha(self) -> float:
        """Factor of additional coding range."""
        return self._alpha

    @alpha.setter
    def alpha(self, alpha: float):
        # _alpha = float(min(max(1, alpha), self.alphamax))
        _alpha = float(max(1, alpha))

        if self._alpha != _alpha:
            self._alpha = _alpha
            self.logger.debug(f"{self._alpha = }")
            self.l = self.L / self._v

    @property
    def R(self) -> np.ndarray:
        """Lengths of fringe patterns for each direction [px]."""
        if self.D == 2:
            R = np.array([self.X, self.Y])
        else:
            if self.axis == 0:
                R = np.array([self.X])
            else:
                R = np.array([self.Y])
        return R

    @property
    def L(self) -> int | float:
        """Length of range to be encoded [px]."""
        return self.R.max() * self.alpha

    @property
    def UMR(self) -> np.ndarray:
        """Unambiguous measurement range."""
        # If neither wavelength nor periods are integers, lcm resp. gcd are extended to rational numbers.

        if self._UMR is not None:  # cache
            return self._UMR

        # precision = np.finfo("float64").precision - 1
        precision = 10

        UMR = np.empty(self.D)
        for d in range(self.D):
            l = self._l[d].copy()
            v = self._v[d].copy()

            if 1 in self._N[d]:  # here, in TPU twice the combinations have to be tried
                # todo: test if valid
                l[self._N[d] == 1] /= 2
                v[self._N[d] == 1] *= 2

            if 0 in v:  # equivalently: np.inf in l
                l = l[v != 0]
                v = v[v != 0]

            if len(l) == 0 or len(v) == 0:
                UMR[d] = 1  # one since we can only control discrete pixels
                break

            if all(i % 1 == 0 for i in l):  # all l are integers
                UMR[d] = np.lcm.reduce([int(i) for i in l])
            elif all(i % 1 == 0 for i in v):  # all v are integers
                UMR[d] = self.L / np.gcd.reduce([int(i) for i in v])
            elif all(np.isclose(l, np.rint(l), rtol=0, atol=10 ** -precision)):
                UMR[d] = np.lcm.reduce([int(i) for i in np.rint(l)])  # all l are approximately integers
            elif all(np.isclose(v, np.rint(v), rtol=0, atol=10 ** -precision)):
                UMR[d] = self.L / np.gcd.reduce([int(i) for i in np.rint(v)])  # all v are approximately integers
            else:  # l and v both are not integers, not even approximately
                lcopy = l.copy()

                # mutual factorial test for integers i.e. mutual divisibility test
                for i in range(self.K - 1):
                    for j in range(i + 1, self.K):
                        if l[i] % l[j] < 10 ** - precision:
                            lcopy[j] = 1
                        elif l[j] % l[i] < 10 ** - precision:
                            lcopy[i] = 1

                l = l[lcopy != 1]

                # estimate whether elements are rational or irrational
                decimals = [len(str(i)) - len(str(int(i))) - 1 for i in l]  # -1: dot
                Dl = max(decimals)
                decimals = [len(str(i)) - len(str(int(i))) - 1 for i in v]  # -1: dot
                Dv = max(decimals)

                if min(Dl, Dv) < precision:  # rational numbers without integers (i.e. not covered by isclose(atol))
                    # extend lcm/gcd to rational numbers

                    if Dl <= Dv:
                        ls = l * 10 ** Dl  # wavelengths scaled
                        UMR[d] = np.lcm.reduce([int(i) for i in ls]) / 10 ** Dl
                        self.logger.debug("Extended lcm to rational numbers.")
                    else:
                        vs = v * (10 ** Dv)  # wavelengths scaled
                        UMR[d] = self.L / np.gcd.reduce([int(i) for i in vs]) / (10 ** Dv)
                        self.logger.debug("Extended gcd to rational numbers.")
                else:  # irrational numbers or rational numbers with more digits than "precision"
                    # round and extend lcm to rational numbers
                    ls = np.round(l * 10 ** precision, decimals=precision).astype("uint64")
                    UMR[d] = np.lcm.reduce(ls) / 10 ** precision

        # self._UMR = float(np.min(UMR))  # cast type frm "numpy.core.multiarray.scalar" to "int" or "float"

        self._UMR = UMR
        self.logger.debug(f"self.UMR = {str(self.UMR)}")

        if self._isambiguous:
            self.logger.warning(
                "UMR < R. Unwrapping will not be spatially independent and only yield a relative phase map.")

        return self._UMR

    @property
    def eta(self) -> float:
        """Coding efficiency."""
        eta = self.R / self.UMR
        eta[self.UMR < self.R] = 0
        return eta

    @property
    def M(self) -> int | np.ndarray:
        """Number of averaged intensity samples."""
        M = np.sum(self.h, axis=0) / 255
        if len(set(M)) == 1:
            M = M[0]
        else:
            # todo: M = M[None, None, :]
            pass
        return float(M.max())  # convert Numpy float64 to Python float  # todo: fix M.max()

    @M.setter
    def M(self, M: float):
        _M = min(max(1 / 255, M), self._Mmax)

        if np.any(self.M != _M):
            h = np.array([[255, 255, 255]] * int(_M), np.uint8)

            if _M % 1 != 0:
                h2 = np.array([[int(255 * _M % 255) for c in range(3)]], np.uint8)
                if len(h):
                    h = np.concatenate((h, h2))
                else:
                    h = h2

            self.h = h

    @property
    def H(self) -> int:
        """Number of hues."""
        return self.h.shape[0]

    @H.setter
    def H(self, H: int):
        _H = int(min(max(1, H), self._Hmax))

        # if self.WDM:
        #     self.logger.error("Couldn't set 'H': WDM is active.")
        #     return

        if self.H != _H:
            if self.WDM:
                self.h = np.array([[255, 255, 255] * _H], int)
            elif _H <= 3:  # take predefined
                self.h = self._hues[_H - 1]
            else:
                self.h = np.tile(self._hues[-1], (_H // len(self._hues[-1]) + 1, 1))[:_H]

    @property
    def h(self) -> np.ndarray:
        """Hues i.e. colors of fringe patterns."""
        return self._h

    @h.setter
    def h(self, h: int | tuple[int] | list[int] | np.ndarray | str):
        if isinstance(h, str):
            LUT = {
                "r": [255, 0, 0],
                "g": [0, 255, 0],
                "b": [0, 0, 255],
                "c": [0, 255, 255],
                "m": [255, 0, 255],
                "y": [255, 255, 0],
                "w": [255, 255, 255],
            }
            if set(h).intersection(LUT.keys()):
                h = [LUT[c] for c in h]
            elif h == "default":
                h = self.defaults["h"]
            else:
                return

        # make array, ensure dtype and clip
        _h = np.array(h, ndmin=1).clip(0, 255).astype("uint8",
                                                      copy=False)  # first clip, then cast dtype to avoid integer under-/overflow

        # empty array
        if not _h.size:
            return

        # if _h.shape == (1,):
        #     #_h = np.array([_h, _h, _h])
        #     _h = np.hstack([[_h, _h, _h]])

        # change shape to (H, H) or limit shape
        if _h.shape == (1,):
            _h = np.array([[_h[0] for c in range(3)] for h in range(self.H)])
        elif _h.ndim == 1:
            _h = np.vstack([_h[:3] for h in range(self.H)])
        elif _h.ndim == 2:
            _h = _h[:self._Hmax, :3]
        else:
            _h = _h[:self._Hmax, :3, ..., -1]

        if _h.shape[1] == 2:  # C-axis must equal 3
            self.logger.error("Couldn't set 'h': Only 2 instead of 3 color channels provided.")
            return

        if np.any(np.max(_h, axis=1) == 0):
            self.logger.error("Didn't set 'h': Black color is not allowed.")
            return

        if self.WDM and not self._ismono:
            self.logger.error("Couldn't set 'h': 'WDM' is active, but not all hues are monochromatic.")
            return

        if _h.size and not np.array_equal(self._h, _h):
            Hold = self.H
            self._h = _h
            self.logger.debug(f"self._h = {str(self._h).replace(chr(10), ',')}")
            if Hold != _h.shape[0]:
                self.logger.debug(f"self.H = {_h.shape[0]}")  # computed upon call
            self.logger.debug(f"{self.M = }")  # computed upon call

    @property
    def TDM(self) -> bool:
        """Temporal division multiplexing."""
        return self.T > 1

    @property
    def SDM(self) -> bool:
        """Spatial division multiplexing."""
        return self._SDM

    @SDM.setter
    def SDM(self, SDM: bool):
        _SDM = bool(SDM)

        if _SDM:
            if self.D != 2:
                _SDM = False
                self.logger.error("Didn't set 'SDM': Pointless as only one dimension exist.")

            if self.grid not in self._grids[:2]:
                _SDM = False
                self.logger.error(f"Couldn't set 'SDM': grid not in {self._grids[:2]}'.")

            if self.FDM:
                _SDM = False
                self.logger.error("Couldn't set 'SDM': FDM is active.")

        if self._SDM != _SDM:
            self._SDM = _SDM
            self.logger.debug(f"{self._SDM = }")
            self.logger.debug(f"{self.T = }")  # computed upon call

            if self.SDM:
                self.B /= self.D
            else:
                self.B *= self.D

    @property
    def WDM(self) -> bool:
        """Wavelength division multiplexing."""
        return self._WDM

    @WDM.setter
    def WDM(self, WDM: bool):
        _WDM = bool(WDM)

        if _WDM:
            if not np.all(self.N == 3):
                _WDM = False
                self.logger.error("Couldn't set 'WDM': At least one Shift != 3.")

            if not self._ismono:
                _WDM = False
                self.logger.error("Couldn't set 'WDM': Not all hues are monochromatic.")

            if self.FDM:  # todo: remove this, already covered by N
                _WDM = False
                self.logger.error("Couldn't set 'WDM': FDM is active.")

        if self._WDM != _WDM:
            self._WDM = _WDM
            self.logger.debug(f"{self._WDM = }")
            self.logger.debug(f"{self.T = }")  # computed upon call

    @property
    def FDM(self) -> bool:
        """Frequency division multiplexing."""
        return self._FDM

    @FDM.setter
    def FDM(self, FDM: bool):
        _FDM = bool(FDM)

        if _FDM:
            if self.D == self.K == 1:
                _FDM = False
                self.logger.error("Didn't set 'FDM': Dimensions * Sets = 1, so nothing to multiplex.")

            if self.SDM:
                _FDM = False
                self.logger.error("Couldn't set 'FDM': SDM is active.")

            if self.WDM:  # todo: remove, already covered by N
                _FDM = False
                self.logger.error("Couldn't set 'FDM': WDM is active.")

        if self._FDM != _FDM:
            self._FDM = _FDM
            self.logger.debug(f"{self._FDM = }")
            # self.K = self._K
            self.N = self._N
            self.l = self._l  # l triggers v
            if self.FDM:
                self.f = self._f
            else:
                self.f = "auto"

            if self.FDM:
                self.B /= (self.D * self.K)
            else:
                self.B *= (self.D * self.K)

    @property
    def static(self) -> bool:
        """Flag for creating static fringes, i.e. they remain congruent when shifted."""
        return self._static

    @static.setter
    def static(self, static: bool):
        _static = bool(static)

        if self._static != _static:
            self._static = _static
            self.logger.debug(f"{self._static = }")
            self.l = self._l  # l triggers v
            self.f = self._f

    @property
    def K(self) -> int:
        """Number of sets."""
        return self._K

    @K.setter
    def K(self, K: int):
        # todo: different K for each D: use array of arrays
        # a = np.ones(2)
        # b = np.ones(5)
        # c = np.array([a, b])

        Kmax = (self._Nmax - 1) / 2 / self.D if self.FDM else self._Kmax  # todo: check if necessary
        _K = int(min(max(1, K), Kmax))

        if self._K > _K:  # remove elements
            self._K = _K
            self.logger.debug(f"{self._K = }")

            self.N = self._N[:, :self.K]
            self.l = self._l[:, :self.K]  # l triggers v
            self.f = self._f[:, :self.K]

            if self._D == self._K == 1:
                self.FDM = False
        elif self._K < _K:  # add elements
            self._K = _K  # set l before K
            self.logger.debug(f"{self._K = }")

            self.N = np.append(self._N, np.tile(self._N[0, 0], (self.D, _K - self._N.shape[1])),
                               axis=1)  # don't append N from defaults, this might be in conflict with WDM!
            l = self.L ** (1 / np.arange(self._l.shape[1] + 1, _K + 1))
            self.l = np.append(self._l, np.tile(l, (self.D, 1)), axis=1)  # l triggers v
            self.f = np.append(self._f, np.tile(self.defaults["f"][0, 0], (self.D, _K - self._f.shape[1])), axis=1)

            self.B = self.B

    @property
    def N(self) -> np.ndarray:
        """Number of phase shifts."""
        if self.D == 1 or len(np.unique(self._N, axis=0)) == 1:  # sets in directions are identical
            N = self._N[0]  # 1D
        else:
            N = self._N  # 2D
        return N

    @N.setter
    def N(self, N: int | tuple[int] | list[int] | np.ndarray | str):
        if isinstance(N, str):
            if N == "auto":
                # N = np.full(self.K, self.defaults["N"][0, 0], float)
                N = np.full(self.K, 4, int)
            elif N == "defaults":
                N = self.defaults["N"]
            else:
                return

        _N = np.array(N, int, ndmin=1).clip(self.Nmin, self._Nmax)

        if not _N.size:  # empty array
            return

        if _N.shape == (1,):
            _N = np.array([[_N[0] for k in range(self.K)] for d in range(self.D)])

        if _N.ndim == 1:  # change shape to (D, K) or limit shape
            _N = np.vstack([_N[:self._Kmax] for d in range(self.D)])
        elif _N.ndim == 2:
            _N = _N[:self._Dmax, :self._Kmax]
        else:
            _N = _N[:self._Dmax, :self._Kmax, ..., -1]

        if np.all(_N == 1) and _N.shape[1] == 1:  # any
            pass  # SSB
        elif np.any(_N <= 2):
            for d in range(self.D):
                if not any(_N[d] >= 3):
                    i = np.argmax(_N[d])  # np.argmin(_N[d])
                    _N[d, i] = 3

        if self.WDM and not np.all(_N == 3):
            self.logger.error("Couldn't set 'N': At least one Shift != 3.")
            return

        if self.FDM and not np.all(_N == _N[0, 0]):
            # _N = np.tile(self.Nmin, _N.shape)
            _N = np.tile(_N[0, 0], _N.shape)

        if _N.size and not np.array_equal(self._N, _N):
            self._N = _N  # set N before K
            self.logger.debug(f"self._N = {str(self.N).replace(chr(10), ',')}")
            self._UMR = None
            self.D, self.K = self._N.shape  # set N before D, K and D
            self.logger.debug(f"{self.T = }")  # set D and K before T

    @property
    def l(self) -> np.ndarray:
        """Wavelengths of fringe periods [px]."""
        if self.D == 1 or len(np.unique(self._l, axis=0)) == 1:  # sets in directions are identical
            l = self._l[0]  # 1D
        else:
            l = self._l  # 2D
        return l

    @l.setter
    def l(self, l: int | float | tuple[int | float] | list[int | float] | np.ndarray | str):
        if isinstance(l, str):
            if l == "auto":
                if self.K == 1:
                    l = self.L
                elif self.K == 2:
                    r = int(np.sqrt(self.L) + 0.5)  # rint(root)
                    l = np.array([r, r + 1])  # two consecutive integers are always coprime
                else:
                    pass

                lmax = max(self.lmin, int(self.L ** (1 / self.K) + 0.5))  # wavelengths are around self.L ** (1 / self.K)
                l = np.array([lmax])
                if self.K >= 2:
                    lmax += 1
                    l = np.concatenate((l, l + 1))
                    if self.K > 2:
                        ith = self.K - 2
                        lmax = sympy.ntheory.generate.nextprime(lmax, ith)
                        li = list(sympy.sieve.primerange(l[-1] + 1, lmax))
                        l = np.concatenate((l, li, np.array([lmax])))

                lmax = max(self.lmin, lmax)
                r = np.arange(lmax, lmax - self.K + 1, -1)  # np.arange(lmax - self.K + 2, lmax + 1)
                lmin = int(self.L / np.prod(r))
                lmin = max(int(np.ceil(self.lmin)), lmin)
                n = lmax - lmin + 1
                # K = min(self.K, self.L - lmin + 1) if self.lmin < self.L else 1
                K = min(self.K, lmax - lmin + 1) if lmin < lmax else 1
                C = sp.special.comb(n, K, exact=True, repetition=False)  # number of unique combinations
                # combos1 = np.array([c for c in it.combinations(range(lmin, lmax + 1), K) if np.max(c) >= self.L ** (1 / self.K)])
                # combos2 = np.array([c for c in it.combinations(range(lmin, lmax + 1), K) if np.prod(c) >= self.L])
                # combos3 = np.array([c for c in it.combinations(range(lmin, lmax + 1), K) if np.sum(np.array([c]) ** 2) <= np.sum(l ** 2)])
                # combos4 = np.array([c for c in it.combinations(range(lmin, lmax + 1), K) if np.sum(np.array([c]) ** 2) <= np.sum(close(K, self.L, self.lmin) ** 2)])
                combos = np.array([c for c in it.combinations(range(int(np.ceil(lmin)), lmax + 1), K) if np.lcm.reduce(c) >= self.L])

                l = combos[0]
                mn = np.sum(l ** 2)
                sum2min2 = np.sum(((self.lmin + np.arange(
                    K)) ** 2))  # sum of wavelengths squared starting with lmin and increasing by one per set
                sum2min = np.sum(l ** 2)
                for c in combos[1:]:
                    sum2 = np.sum(c ** 2)

                    if sum2 == mn:
                        if min(c ** 2) < min(l ** 2):  # take set with the smallest squared wavelength  # todo
                            l = c
                        elif min(c ** 2) == min(l ** 2):
                            print("==2")
                    elif sum2 < mn:
                        mn = sum2
                        l = c

                    if sum2 <= sum2min:
                        break

                # todo: K -> self.K

                # if self.K == 1:
                #     l = self.L
                # else:
                #     if self.vmax > self.lmin:
                #         vmax = int(self.vmax)
                #
                #         # decreasing sequence
                #         # v = vmax - np.arange(self.K)
                #
                #         # alternating largest two consecutive number of periods, starting with largest
                #         i = np.empty(self.K, int)
                #         i[0::2] = 0
                #         i[1::2] = 1
                #         v = np.array([vmax, vmax - 1])[i]  # indices which are alternating between 0 and 1
                #
                #         l = self.L / v
                #     else:
                #         lmin = int(np.ceil(self.lmin))
                #
                #         # increasing sequence
                #         l = lmin + np.arange(self.K)
                #
                #         # # alternating smallest two consecutive wavelengths, starting with smallest
                #         # i = np.empty(self.K, int)  # indices which are alternating between 0 and 1
                #         # i[0::2] = 0
                #         # i[1::2] = 1
                #         # l = np.array([lmin, lmin + 1])[i]
            elif l == "exponential":
                # K = int(np.ceil(np.log2(self.vmax))) + 1  # + 1: 2 ** 0 = 1
                l = np.concatenate(([np.inf], np.geomspace(self.L, self.lmin, self.K)))
            elif l == "linear":
                l = np.concatenate(([np.inf], np.linspace(self.L, self.lmin, self.K - 1)))
            elif l == "default":
                l = self.defaults["l"]
            else:
                return

        # make array, ensure dtype and clip
        _l = np.array(l, float, ndmin=1).clip(self.lmin, np.inf)

        # empty array
        if not _l.size:
            return

        # change shape to (D, K) or limit shape or limit shape
        if _l.shape == (1,):
            _l = np.array([[_l[0] for k in range(self.K)] for d in range(self.D)])
        elif _l.ndim == 1:
            _l = np.vstack([_l[:self._Kmax] for d in range(self.D)])
        elif _l.ndim == 2:
            _l = _l[:self._Dmax, :self._Kmax]
        else:
            _l = _l[:self._Dmax, :self._Kmax, ..., -1]

        if self.FDM:
            if self.static:
                if _l.size != self.D * self.K or not np.all(_l % 1 == 0) or not np.lcm.reduce(
                        (self.L / _l).astype(int, copy=False).ravel()) == np.prod(self.L / _l):  # todo: allow coprimes?!
                    n = min(10, self.vmax // 2)
                    ith = self.D * self.K
                    pmax = sympy.ntheory.generate.nextprime(n, ith + 1)
                    p = np.array(list(sympy.ntheory.generate.primerange(n, pmax + 1)))[:ith]  # primes
                    p = [p[-i // 2] if i % 2 else p[i // 2] for i in range(len(p))]  # resort primes
                    _v = np.sort(np.array(p, float).reshape((self.D, self.K)), axis=1)  # resort primes
                    _l = self.L / _v
                    self.logger.warning(f"Wavelengths were not coprime. "
                                        f"Changing values to {str(_l.round(3)).replace(chr(10), ',')}.")
            else:
                lmin = (self._Nmax - 1) / 2 > self.L / _l
                if np.any(_l < lmin):  # clip v so that Nmax <= 2 * max(v) + 1 = 2 * max(f) + 1
                    _l = np.minimum(_l, lmin)

        if _l.size and not np.array_equal(self._l, _l):
            self._l = _l  # set l before K
            self.logger.debug(f"self._l = {str(self.l.round(3)).replace(chr(10), ',')}")
            self._v = self.L / self._l
            self.logger.debug(f"self._v = {str(self.v.round(3)).replace(chr(10), ',')}")
            self._UMR = None
            self.D, self.K = self._l.shape  # set l before K and K before f
            self.f = self._f

    @property
    def v(self) -> np.ndarray:
        """Spatial frequencies, i.e. number of periods/fringes across maximum coding length."""
        if self.D == 1 or len(np.unique(self._v, axis=0)) == 1:  # sets in directions are identical
            v = self._v[0]  # 1D
        else:
            v = self._v  # 2D
        return v

    @v.setter
    def v(self, v: int | float | tuple[int | float] | list[int | float] | np.ndarray | str):
        if isinstance(v, str):
            if v == "auto":
                if self.K == 1:
                    v = 1
                else:
                    if self.vmax > self.lmin:
                        vmax = int(self.vmax)

                        # decreasing sequence
                        v = vmax - np.arange(self.K)

                        # # alternating largest two consecutive number of periods, starting with largest
                        # i = np.empty(self.K, int)
                        # i[0::2] = 0
                        # i[1::2] = 1
                        # v = np.array([vmax, vmax - 1])[i]  # indices which are alternating between 0 and 1
                    else:
                        lmin = int(np.ceil(self.lmin))

                        # increasing sequence
                        l = lmin + np.arange(self.K)

                        # # alternating smallest two consecutive wavelengths, starting with smallest
                        # i = np.empty(self.K, int)  # indices which are alternating between 0 and 1
                        # i[0::2] = 0
                        # i[1::2] = 1
                        # l = np.array([lmin, lmin + 1])[i]

                        v = self.L / l
            elif v == "exponential":
                # K = int(np.ceil(np.log2(self.vmax))) + 1  # + 1: 2 ** 0 = 1
                v = np.concatenate(([0], np.geomspace(1, self.vmax, self.K)))
            elif v == "linear":
                v = np.concatenate(([0], np.linspace(1, self.vmax, self.K - 1)))
            elif v == "default":
                v = self.defaults["v"]
            else:
                return

        # make array, ensure dtype and clip
        _v = np.array(v, float, ndmin=1).clip(0, self.vmax)

        # empty array
        if not _v.size:
            return

        # change shape to (D, K) or limit shape
        if _v.shape == (1,):
            _v = np.array([[_v[0] for k in range(self.K)] for d in range(self.D)])
        elif _v.ndim == 1:
            _v = np.vstack([_v[:self._Kmax] for d in range(self.D)])
        elif _v.ndim == 2:
            _v = _v[:self._Dmax, :self._Kmax]
        else:
            _v = _v[:self._Dmax, :self._Kmax, ..., -1]

        if self.FDM:
            if self.static:
                if _v.size != self.D * self.K or not np.all(_v % 1 == 0) or \
                        not np.lcm.reduce(_v.astype(int, copy=False).ravel()) == np.prod(_v):  # todo: allow coprimes?!
                    n = min(10, self.vmax // 2)
                    ith = self.D * self.K
                    pmax = sympy.ntheory.generate.nextprime(n, ith + 1)
                    p = np.array(list(sympy.ntheory.generate.primerange(n, pmax + 1)))[:ith]  # primes
                    p = [p[-i // 2] if i % 2 else p[i // 2] for i in range(len(p))]  # resort primes
                    _v = np.sort(np.array(p, float).reshape((self.D, self.K)), axis=1)  # resort primes
                    self.logger.warning(f"Periods were not coprime. "
                                        f"Changing values to {str(_v.round(3)).replace(chr(10), ',')}.")
            # else:
            #     # from Nmin: fmax = (self.Nmax - 1) / 2, but this is already ensured by Nmax >= 2 * D * K + 1
            #     vmax = (self._Nmax - 1) / 2 > _v
            #     _v = np.maximum(_v, vmax)

        if _v.size and not np.array_equal(self._v, _v):
            self._v = _v  # set v before D and K
            self.logger.debug(f"self._v = {str(self.v.round(3)).replace(chr(10), ',')}")
            self._l = self.L / self._v
            self.logger.debug(f"self._l = {str(self.l.round(3)).replace(chr(10), ',')}")
            self._UMR = None
            self.D, self.K = self._v.shape  # set l before K and K before f
            self.f = self._f

    @property
    def f(self) -> np.ndarray:
        """Temporal frequency, i.e. number of periods to shift over."""
        if self.D == 1 or len(np.unique(self._f, axis=0)) == 1:  # sets in directions are identical
            f = self._f[0]  # 1D
        else:
            f = self._f  # 2D
        return f

    @f.setter
    def f(self, f: int | float | tuple[int | float] | list[int | float] | np.ndarray | str):
        if isinstance(f, str):
            if f == "auto":
                f = np.ones((self.D, self.K))
            elif f == "default":
                f = self.defaults[f]
            else:
                return

        # make array, ensure dtype and clip
        _f = np.array(f, float, ndmin=1)
        if self.FDM:
            if self.static:
                pass

        # empty array
        if not _f.size:
            return

        # change shape to (D, K) or limit shape
        if _f.shape == (1,):
            _f = np.array([[_f[0] for k in range(self.K)] for d in range(self.D)])
        elif _f.ndim == 1:
            _f = np.vstack([_f[:self._Kmax] for d in range(self.D)])
        elif _f.ndim == 2:
            _f = _f[:self._Dmax, :self._Kmax]
        else:
            _f = _f[:self._Dmax, :self._Kmax, ..., -1]

        if self.FDM:
            if self.static:
                _f = self._v  # todo: periods to shift over: take min spatial frequency i.e. max wavelength?
            else:
                if _f.shape != (self.D, self.K) or not np.all(i % 1 == 0 for i in _f) or \
                        len(np.unique(np.abs(_f))) < _f.size:  # assure _f are int, absolute values of _f differ
                    _f = np.arange(1, self.D * self.K + 1, dtype=float).reshape((self.D, self.K))

        if _f.size and 0 not in _f and not np.array_equal(self._f, _f):
            self._f = _f  # set f before D and K
            self.logger.debug(f"self._f = {str((self.f * (-1 if self.reverse else 1)).round(3)).replace(chr(10), ',')}")
            self.D, self.K = self._f.shape
            self.N = self._N  # todo: remove if fractional periods is implemented, log warning

    @property
    def o(self) -> float:
        """Phase offset within interval (-2pi, +2pi)."""
        return self._o

    @o.setter
    def o(self, o: float):
        _o = float(np.abs(o) % (2 * np.pi) * np.sign(o))

        if self._o != _o:
            self._o = _o
            self.logger.debug(f"self._o = {self._o / np.pi} PI")

    @property
    def _ismono(self) -> bool:
        """All hues are monochromatic, i.e. RGB values are identical for each hue."""
        return all(len(set(h)) == 1 for h in self.h)

    @property
    def _isambiguous(self) -> bool:
        """Unambiguous measument range is larger than the screen length."""
        return np.any(self.UMR < self.R * self.alpha)

    @property
    def Nmin(self) -> int:
        """Minimum number of shifts to (uniformly) sample temporal frequencies."""
        if self.FDM:
            if self.static:
                Nmin = int(np.ceil(2 * self.f.max() + 1))  # todo: 2 * D * K + 1 -> fractional periods
            else:
                Nmin = 2 * self.D * self.K + 1
        else:
            Nmin = 1
        return Nmin

    @property
    def lmin(self) -> float:
        """Minimum resolvable wavelength [px]."""
        return self._lmin

    @lmin.setter
    def lmin(self, lmin: float):
        # __lmin = 2  # l <= 2 yields errors in SPU: phase jumps = 2PI / lmin >= np.pi
        __lmin = 4  # l >= 4 yields sufficient modulation theoretically  # todo: test 2 and 3 if B reaches Imax / 2
        # __lmin = 8  # l >= 8 yields sufficient modulation practically
        _lmin = float(max(__lmin, lmin))

        if self._lmin != _lmin:
            self._lmin = _lmin
            self.logger.debug(f"{self._lmin = }")
            self.logger.debug(f"{self.vmax = }")  # computed upon call
            self.l = self.l  # l triggers v

    @property
    def vmax(self) -> float:
        """Maximum resolvable spatial frequency."""
        return self.L / self.lmin

    @property
    def mode(self) -> str:
        """Mode for wavelengths encoding and decoding."""
        return self._mode

    @mode.setter
    def mode(self, mode: str):
        _mode = str(mode)

        if self._mode != _mode and _mode in self._modes:
            self._mode = _mode
            self.logger.debug(f"{self._mode = }")

    @property
    def reverse(self) -> bool:
        """Flag for shifting fringes in reverse direction."""
        return self._reverse

    @reverse.setter
    def reverse(self, reverse: bool):
        _reverse = bool(reverse)

        if self._reverse != _reverse:
            self._reverse = _reverse
            self.logger.debug(f"{self._reverse = }")
            self.logger.debug(f"self._f = {str((self.f * (-1 if self.reverse else 1)).round(3)).replace(chr(10), ',')}")

    @property
    def verbose(self) -> bool:
        """Flag for additionally returning intermediate results, i.e. phase map and reliability/residuals map."""
        return self._verbose

    @verbose.setter
    def verbose(self, verbose: bool):
        _verbose = bool(verbose)

        if self._verbose != _verbose:
            self._verbose = _verbose
            self.logger.debug(f"{self._verbose = }")

    @property
    def SSB(self) -> bool:
        """Flag indicating wheather single sideband demodulation is deployed."""
        return self.H == self.K == 1 and np.all(self._N == 1) and self.grid in self._grids[:2]  # todo: allow for H > 1 and use decolorizing, then for each color SSB

    @property
    def PU(self) -> str:
        """Phase unwrapping method."""

        if self.SSB:
            PU = "SSB"  # single sideband demodulation
        elif self.K == np.all(self.v <= 1):
            PU = "none"
        elif self._isambiguous:
            PU = "spatial"
        else:
            PU = "temporal"

        return PU

    @property
    def gamma(self) -> float:
        """Gamma` correction factor used to compensate the display resonse curve."""
        return self._gamma

    @gamma.setter
    def gamma(self, gamma: float):
        _gamma = float(min(max(0, gamma), self._gammamax))

        if self._gamma != _gamma and _gamma != 0:
            self._gamma = _gamma
            self.logger.debug(f"{self._gamma = }")

    @property
    def shape(self) -> tuple:
        """Shape of fringe pattern sequence in video shape, i.e. (frames, height, with, color channels).
        """
        return self.T, self.Y, self.X, self.C

    @property
    def size(self) -> np.uint64:
        """Number of pixels of fringe pattern sequence, i.e. frames * height * width * color channels."""
        return float(np.prod(self.shape, dtype=np.uint64))  # use uint64 prevent integer overflow

    @property
    def nbytes(self) -> int:
        """Total bytes consumed by fringe pattern sequence.
        Does not include memory consumed by non-element attributes of the array object."""
        return self.size * self.dtype.itemsize

    @property
    def dtype(self) -> np.dtype:
        """Data type."""
        return np.dtype(self._dtype)  # this is a hotfix for setting _dtype directly as a str in init

    @dtype.setter
    def dtype(self, dtype: np.dtype | str):
        _dtype = np.dtype(dtype)

        if self._dtype != _dtype and str(_dtype) in self._dtypes:
            Imaxold = self.Imax
            self._dtype = _dtype
            self.logger.debug(f"{self._dtype = }")
            self._A = self._A * self.Imax / Imaxold
            self.logger.debug(f"self._A = {self._A}")
            self._B = self._B * self.Imax / Imaxold
            self.logger.debug(f"self._B = {self._B}")

    @property
    def Imax(self) -> int:
        """Maximum gray value."""
        return np.iinfo(self.dtype).max if self.dtype.kind in "ui" else 1

    @property
    def Amin(self):
        """Minimum bias."""
        return self.B / self.Vmax

    @property
    def Amax(self):
        """Maximum bias."""
        return self.Imax - self.B / self.Vmax

    @property
    def A(self) -> float:
        """Bias."""
        return self._A

    @A.setter
    def A(self, A: float):
        _A = float(min(max(self.Amin, A), self.Amax))

        if self._A != _A and _A != 0:
            self._A = _A
            self.logger.debug(f"{self._A = }")

    # @property
    # def Bmin(self):
    #     """Minimum amplitude."""
    #     return self.q

    @property
    def Bmax(self):
        """Maximum amplitude."""
        return min(self.A, self.Imax - self.A) * self.Vmax

    @property
    def B(self) -> float:
        """Amplitude."""
        return self._B

    @B.setter
    def B(self, B: float):
        _B = float(min(max(0, B), self.Bmax))

        if self._B != _B and _B != 0:
            self._B = _B
            self.logger.debug(f"{self._B = }")

    @property
    def Vmax(self):
        """Maximum visibility."""
        return 1 / (self.D * self.K) if self.FDM else 1 / self.D if self.SDM else 1

    @property
    def V(self) -> float:
        """Fringe visibility (fringe contrast)."""
        return self.B / self.A

    @V.setter
    def V(self, V: float):
        _V = float(min(max(0, V), self.Vmax))

        if self._B != _V * self.A:
            self.B = _V * self.A
            self.logger.debug(f"{self._V = }")

    @property
    def Vmin(self) -> float:
        """Minimum fringe visibility (fringe contrast) for measurement to be valid, within interval [0, 1]."""
        return self._Vmin

    @Vmin.setter
    def Vmin(self, Vmin: float):
        _Vmin = float(min(max(0, Vmin), 1))

        if self._Vmin != _Vmin:
            self._Vmin = _Vmin
            self.logger.debug(f"{self._Vmin = }")

    @property
    def r(self) -> int:
        """Number of quantization bits."""
        return 1 if self.dtype.kind in "b" else np.iinfo(
            self.dtype).bits if self.dtype.kind in "ui" else 10 ** np.finfo(self.dtype).precision

    @property
    def Q(self) -> float:
        """Number of quantization levels."""
        return 2 ** self.r

    @property
    def q(self) -> float:
        """Quantization step size."""
        return 1.0 if self.dtype.kind in "uib" else np.finfo(self.dtype).resolution

    @property
    def quant(self) -> float:
        """Quantization noise (standard deviation) [DN]."""
        return float(self.q / np.sqrt(12))  # convert Numpy float64 to Python float

    @property
    def dark(self) -> float:
        """Dark noise of digital camera (standard deviation) [electrons]."""
        return self._dark

    @dark.setter
    def dark(self, dark: float):
        _dark = float(min(max(0, dark), np.sqrt(self.Imax)))

        # _dark = max(_dark, 0.49)  # todo: temporal noise is dominated by quantization noise ->

        _dark = max(0, _dark - self.quant)  # correct for quantization noise contained in dark noise measurement

        if self._dark != _dark:
            self._dark = _dark
            self.logger.debug(f"{self._dark = }")

    @property
    def shot(self) -> float:
        """Shot noise of digital camera (standard deviation) [DN]."""
        return np.sqrt(self.A / self.gain) if self.gain != 0 else 0  # average intensity is bias

    @property
    def esat(self) -> float:
        """Saturation capacity of digital camera (standard deviation) [electrons]."""
        return self._esat

    @esat.setter
    def esat(self, esat: float):
        _esat = float(max(0, esat))

        if _esat == 0:
            return

        if self._esat != _esat:
            self._esat = _esat
            self.logger.debug(f"{self._esat = }")

    @property
    def gain(self) -> float:
        """Overall system gain of digital camera [DN / electrons]."""
        return self.Q / self._esat

    @property
    def u(self) -> np.ndarray:
        """Uncertainty of measurement (standard deviation) [px]."""
        noise = np.sqrt(self.gain ** 2 * self.dark ** 2 + self.quant ** 2 + self.gain ** 2 * self.shot ** 2)
        SNR = self.B / noise
        upi = np.sqrt(2) / np.sqrt(self.M) / np.sqrt(self._N) / SNR  # local phase uncertainties
        upin = upi / (2 * np.pi)  # normalized local phase uncertainty
        uxi = upin * self._l  # local positional uncertainties
        ux = np.sqrt(1 / np.sum(1 / uxi ** 2))  # global phase uncertainty (by inverse variance weighting of uxi)
        return float(ux)  # convert Numpy float64 to Python float

    @property
    def DR(self) -> float:
        """Dynamic range."""
<<<<<<< HEAD
        return self.L / self.u
=======
        return self.UMR / self.u
>>>>>>> f641be10

    @property
    def DRdB(self) -> float:
        """Dynamic range [dB]."""
        return 20 * np.log10(self.DR)

    @property
    def params(self) -> dict:
        """Base parameters required for en- & decoding fringe patterns."""
        # All property objects which have a setter method i.e. are (usually) not derived from others.
        params = {}
        for p in sorted(dir(self)):
            if isinstance(getattr(type(self), p, None), property) and getattr(type(self), p, None).fset is not None:
                if isinstance(getattr(self, p, None), np.ndarray):
                    params[p] = getattr(self, p, None).tolist()
                elif isinstance(getattr(self, p, None), np.dtype):
                    params[p] = str(getattr(self, p, None))
                else:
                    params[p] = getattr(self, p, None)
        return params

    # docstrings of properties
    doc = {k: v.__doc__ for k, v in sorted(vars().items()) if isinstance(v, property) and v.__doc__ is not None}

    # docstring of __init__()
    __init__.__doc__ = ""
    for __k, __v in sorted(vars().copy().items()):
        if __k in defaults:
            if isinstance(__v, property) and __v.__doc__ is not None:
                __init__.__doc__ += f"{__k}: {__v.__doc__}\n"
    del __k
    del __v<|MERGE_RESOLUTION|>--- conflicted
+++ resolved
@@ -2524,11 +2524,7 @@
     @property
     def DR(self) -> float:
         """Dynamic range."""
-<<<<<<< HEAD
-        return self.L / self.u
-=======
         return self.UMR / self.u
->>>>>>> f641be10
 
     @property
     def DRdB(self) -> float:
